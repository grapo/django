"""
XML serializer.
"""
import StringIO
from xml.etree.ElementTree import iterparse

from __future__ import unicode_literals

from django.conf import settings
from django.utils.xmlutils import SimplerXMLGenerator
#from xml.dom import pulldom
from django.utils.encoding import smart_unicode
from django.core.serializers import  native
from django.core.serializers import base
from django.core.serializers import field
from django.core.serializers.utils import ObjectWithMetadata

class TypeField(field.Field):
    def get_object(self, obj, field_name):
        field, _, _, _ = obj._meta.get_field_by_name(field_name)
        return field.get_internal_type()

class NameField(field.Field):
    def get_object(self, obj, field_name):
        field, _, _, _ = obj._meta.get_field_by_name(field_name)
        return field.name

class ModelWithAttributes(field.ModelField):
    type = TypeField()
    name = NameField()

    def metadata(self, metadict):
        metadict['attributes'] = ['type', 'name']
        return metadict

    def get_object(self, obj, field_name):
        field = obj._meta.get_field_by_name(field_name)[0]
        return field.value_to_string(obj)

class RelField(field.Field):
    def get_object(self, obj, field_name):
        field, _, _, _ = obj._meta.get_field_by_name(field_name)
        return field.rel.__class__.__name__


class ToField(field.Field):
    def get_object(self, obj, field_name):
        field, _, _, _ = obj._meta.get_field_by_name(field_name)
        return smart_unicode(field.rel.to._meta)

class RelatedWithAttributes(field.RelatedField):
    name = NameField() 
    rel = RelField()
    to = ToField()

    def metadata(self, metadict):
        metadict['attributes'] = ['name', 'rel', 'to']
        return metadict

    def serialize_object(self, obj):
        return smart_unicode(obj)

class M2mWithAttributes(field.M2mField):
    name = NameField() 
    rel = RelField()
    to = ToField()

    def metadata(self, metadict):
        metadict['attributes'] = ['name', 'rel', 'to']
        return metadict


class FieldsSerializer(native.ModelSerializer):
    class Meta:
       field_serializer = ModelWithAttributes
       related_serializer = RelatedWithAttributes
       m2m_serializer = M2mWithAttributes

class Serializer(native.ModelSerializer):
    internal_use_only = False
    
    pk = field.PrimaryKeyField()
    model = field.ModelNameField() 
    field = FieldsSerializer(follow_object=False)


    def __init__(self, label=None, follow_object=True, **kwargs):
        super(Serializer, self).__init__(label, follow_object)
        # should this be rewrited?
        self.base_fields['field'].opts = native.make_options(self.base_fields['field']._meta, **kwargs)
        
    def metadata(self, metadict):
        metadict['attributes'] = ['pk', 'model']
        return metadict

    class Meta:
        fields = ()
        class_name = "model"


class NativeFormat(base.NativeFormat):
    def indent(self, xml, level):
        xml.ignorableWhitespace('\n' + ' ' * 4 * level)
    
    def serialize_objects(self, obj):
        xml = SimplerXMLGenerator(self.stream, settings.DEFAULT_CHARSET)
        xml.startDocument()
        xml.startElement("django-objects", {"version" : "1.0"})
        level = 0
        self._to_xml(xml, obj, level + 1)
        self.indent(xml, level)
        xml.endElement("django-objects")
        xml.endDocument()
    
    def handle_object(self, xml, data, level):
        name = "object"
        attributes = {}
        for attr_name  in data.metadata.get('attributes', []):
            if attr_name in data:
                attrib = data.pop(attr_name)
                if attrib._object is not None:
                    attributes[attr_name] = smart_unicode(attrib)
                
        self.indent(xml, level)
        xml.startElement(name, attributes)
        for key, value in data['field'].items():
            self.handle_field(xml, value, level + 1)
        self.indent(xml, level)
        xml.endElement(name)

    def handle_field(self, xml, data, level, name="field"):
        attributes = {}
        for attr_name  in data.metadata.get('attributes', []):
            attrib = None
            if attr_name in data.fields:
                attrib = data.fields[attr_name]
            elif isinstance(data, dict) and attr_name in data:
                attrib = data.pop(attr_name)
            
            if attrib is not None:
                attributes[attr_name] = attrib
                
        self.indent(xml, level)
        xml.startElement(name, attributes)
        
        if hasattr(data, '__iter__'):
            for item in data:
                self.handle_m2m_field(xml, item, level + 1)

            self.indent(xml, level)
        else:
            xml.characters(data._object)
        xml.endElement(name)

    def handle_m2m_field(self, xml, data, level, name="object"):
        attributes = {'pk' : smart_unicode(data._object)}
        self.indent(xml, level)
        xml.startElement(name, attributes)
        xml.endElement(name)
   
    def _to_xml(self, xml, data, level): 
        if isinstance(data, dict):
                self.handle_object(xml, data, level)
        elif hasattr(data, '__iter__'):
            for item in data:
                self._to_xml(xml, item, level)
        else:
            xml.characters(data._object)

    def deserialize_stream(self, stream_or_string):
        if isinstance(stream_or_string, basestring):
            stream = StringIO.StringIO(stream_or_string)
        event_stream = iterparse(stream, events=['start', 'end'])
        while True:
            event, node = event_stream.next() # will raise StopIteration exception.
            if node.tag == 'django-objects':
                continue
            data, node = self.de_handle_object(node, event_stream)
            yield data    

    def de_handle_object(self, start_node, event_stream):
        data = {'field' : {}}
        while True:
            event, node = event_stream.next()
            if event == "end": # end of start_node
                assert node == start_node
                data.update(node.attrib)
                break
            else:
<<<<<<< HEAD
                name, value, node = self.de_handle_field(node, event_stream)
                data['field'][name] = value
        return data, node

    def de_handle_field(self, start_node, event_stream):
        event, node = event_stream.next()
        if event == "end": # end of start_node
            name = node.attrib['name']
            data = node.text
            return name, data, node
        else: # must be m2m and object starts
            name = start_node.attrib['name']
            m2m_pk = []
            while node.tag != 'field':
                data = self.de_handle_m2m_field(node, event_stream)
                m2m_pk.append(data)
                event, node = event_stream.next()
            return name, m2m_pk, node

    def de_handle_m2m_field(self, start_node, event_stream):
        event, node = event_stream.next()
        return node.attrib['pk']
=======
                field_value = getInnerText(node).strip()
                return field.rel.to._meta.get_field(field.rel.field_name).to_python(field_value)

    def _handle_m2m_field_node(self, node, field):
        """
        Handle a <field> node for a ManyToManyField.
        """
        if hasattr(field.rel.to._default_manager, 'get_by_natural_key'):
            def m2m_convert(n):
                keys = n.getElementsByTagName('natural')
                if keys:
                    # If there are 'natural' subelements, it must be a natural key
                    field_value = [getInnerText(k).strip() for k in keys]
                    obj_pk = field.rel.to._default_manager.db_manager(self.db).get_by_natural_key(*field_value).pk
                else:
                    # Otherwise, treat like a normal PK value.
                    obj_pk = field.rel.to._meta.pk.to_python(n.getAttribute('pk'))
                return obj_pk
        else:
            m2m_convert = lambda n: field.rel.to._meta.pk.to_python(n.getAttribute('pk'))
        return [m2m_convert(c) for c in node.getElementsByTagName("object")]

    def _get_model_from_node(self, node, attr):
        """
        Helper to look up a model from a <object model=...> or a <field
        rel=... to=...> node.
        """
        model_identifier = node.getAttribute(attr)
        if not model_identifier:
            raise base.DeserializationError(
                "<%s> node is missing the required '%s' attribute" \
                    % (node.nodeName, attr))
        try:
            Model = models.get_model(*model_identifier.split("."))
        except TypeError:
            Model = None
        if Model is None:
            raise base.DeserializationError(
                "<%s> node has invalid model identifier: '%s'" % \
                    (node.nodeName, model_identifier))
        return Model


def getInnerText(node):
    """
    Get all the inner text of a DOM node (recursively).
    """
    # inspired by http://mail.python.org/pipermail/xml-sig/2005-March/011022.html
    inner_text = []
    for child in node.childNodes:
        if child.nodeType == child.TEXT_NODE or child.nodeType == child.CDATA_SECTION_NODE:
            inner_text.append(child.data)
        elif child.nodeType == child.ELEMENT_NODE:
            inner_text.extend(getInnerText(child))
        else:
           pass
    return "".join(inner_text)
>>>>>>> ede49c7e
<|MERGE_RESOLUTION|>--- conflicted
+++ resolved
@@ -4,12 +4,10 @@
 import StringIO
 from xml.etree.ElementTree import iterparse
 
-from __future__ import unicode_literals
-
 from django.conf import settings
 from django.utils.xmlutils import SimplerXMLGenerator
-#from xml.dom import pulldom
 from django.utils.encoding import smart_unicode
+
 from django.core.serializers import  native
 from django.core.serializers import base
 from django.core.serializers import field
@@ -187,7 +185,6 @@
                 data.update(node.attrib)
                 break
             else:
-<<<<<<< HEAD
                 name, value, node = self.de_handle_field(node, event_stream)
                 data['field'][name] = value
         return data, node
@@ -209,63 +206,4 @@
 
     def de_handle_m2m_field(self, start_node, event_stream):
         event, node = event_stream.next()
-        return node.attrib['pk']
-=======
-                field_value = getInnerText(node).strip()
-                return field.rel.to._meta.get_field(field.rel.field_name).to_python(field_value)
-
-    def _handle_m2m_field_node(self, node, field):
-        """
-        Handle a <field> node for a ManyToManyField.
-        """
-        if hasattr(field.rel.to._default_manager, 'get_by_natural_key'):
-            def m2m_convert(n):
-                keys = n.getElementsByTagName('natural')
-                if keys:
-                    # If there are 'natural' subelements, it must be a natural key
-                    field_value = [getInnerText(k).strip() for k in keys]
-                    obj_pk = field.rel.to._default_manager.db_manager(self.db).get_by_natural_key(*field_value).pk
-                else:
-                    # Otherwise, treat like a normal PK value.
-                    obj_pk = field.rel.to._meta.pk.to_python(n.getAttribute('pk'))
-                return obj_pk
-        else:
-            m2m_convert = lambda n: field.rel.to._meta.pk.to_python(n.getAttribute('pk'))
-        return [m2m_convert(c) for c in node.getElementsByTagName("object")]
-
-    def _get_model_from_node(self, node, attr):
-        """
-        Helper to look up a model from a <object model=...> or a <field
-        rel=... to=...> node.
-        """
-        model_identifier = node.getAttribute(attr)
-        if not model_identifier:
-            raise base.DeserializationError(
-                "<%s> node is missing the required '%s' attribute" \
-                    % (node.nodeName, attr))
-        try:
-            Model = models.get_model(*model_identifier.split("."))
-        except TypeError:
-            Model = None
-        if Model is None:
-            raise base.DeserializationError(
-                "<%s> node has invalid model identifier: '%s'" % \
-                    (node.nodeName, model_identifier))
-        return Model
-
-
-def getInnerText(node):
-    """
-    Get all the inner text of a DOM node (recursively).
-    """
-    # inspired by http://mail.python.org/pipermail/xml-sig/2005-March/011022.html
-    inner_text = []
-    for child in node.childNodes:
-        if child.nodeType == child.TEXT_NODE or child.nodeType == child.CDATA_SECTION_NODE:
-            inner_text.append(child.data)
-        elif child.nodeType == child.ELEMENT_NODE:
-            inner_text.extend(getInnerText(child))
-        else:
-           pass
-    return "".join(inner_text)
->>>>>>> ede49c7e
+        return node.attrib['pk']