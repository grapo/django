--- conflicted
+++ resolved
@@ -6,27 +6,17 @@
 
 import decimal
 import yaml
-<<<<<<< HEAD
 import types
 from io import StringIO
 
 from django.utils.datastructures import SortedDict
+from django.utils import six
 
 from django.core.serializers import native
 from django.core.serializers import base
 from django.core.serializers import field
 from django.core.serializers.utils import ObjectWithMetadata
-=======
-from io import StringIO
 
-from django.db import models
-from django.core.serializers.base import DeserializationError
-from django.core.serializers.python import Serializer as PythonSerializer
-from django.core.serializers.python import Deserializer as PythonDeserializer
-from django.utils.encoding import smart_str
-from django.utils import six
-
->>>>>>> ede49c7e
 
 class DjangoSafeDumper(yaml.SafeDumper):
     def represent_decimal(self, data):
@@ -68,38 +58,8 @@
     def deserialize_stream(self, stream_or_string):
         if isinstance(stream_or_string, bytes):
             stream_or_string = stream_or_string.decode('utf-8')
-        if isinstance(stream_or_string, basestring):
+        if isinstance(stream_or_string, six.string_types):
             stream = StringIO(stream_or_string)
         else:
-<<<<<<< HEAD
             stream = stream_or_string
-        return yaml.safe_load(stream)
-=======
-            super(Serializer, self).handle_field(obj, field)
-
-    def end_serialization(self):
-        yaml.dump(self.objects, self.stream, Dumper=DjangoSafeDumper, **self.options)
-
-    def getvalue(self):
-        # Grand-parent super
-        return super(PythonSerializer, self).getvalue()
-
-def Deserializer(stream_or_string, **options):
-    """
-    Deserialize a stream or string of YAML data.
-    """
-    if isinstance(stream_or_string, bytes):
-        stream_or_string = stream_or_string.decode('utf-8')
-    if isinstance(stream_or_string, six.string_types):
-        stream = StringIO(stream_or_string)
-    else:
-        stream = stream_or_string
-    try:
-        for obj in PythonDeserializer(yaml.safe_load(stream), **options):
-            yield obj
-    except GeneratorExit:
-        raise
-    except Exception as e:
-        # Map to deserializer error
-        raise DeserializationError(e)
->>>>>>> ede49c7e
+        return yaml.safe_load(stream)